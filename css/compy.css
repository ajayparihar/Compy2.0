/* =================================================================
   COMPY 2.0 DESIGN SYSTEM
   Enhanced design system with improved consistency and maintainability
   ================================================================= */

:root {
  /* ============= COLOR SYSTEM ============= */
  /* Base theme colors */
  --bg: #0a0d10;
  --surface: #1a2026;
  --surface-elevated: #242b32;
  --surface-overlay: rgba(26, 32, 38, 0.95);
  
  /* Brand colors */
  --primary: #4ade80;
  --primary-hover: #22c55e;
  --primary-contrast: #052e16;
  --primary-muted: rgba(74, 222, 128, 0.1);
  
  /* Semantic colors */
  --danger: #ef4444;
  --danger-hover: #dc2626;
  --danger-muted: rgba(239, 68, 68, 0.1);
  --success: #10b981;
  --warning: #f59e0b;
  --info: #3b82f6;
  --accent: #3b82f6;
  
  /* Text colors */
  --text: #f1f5f9;
  --text-secondary: #cbd5e1;
  --text-muted: #94a3b8;
  --text-disabled: #64748b;
  --text-inverse: #0f172a;
  
  /* Border colors */
  --border: rgba(255, 255, 255, 0.12);
  --border-light: rgba(255, 255, 255, 0.08);
  --border-strong: rgba(255, 255, 255, 0.2);
  --border-interactive: rgba(255, 255, 255, 0.15);
  
  /* Component-specific colors */
  --chip-bg: #334155;
  --chip-text: #f1f5f9;
  --input-bg: var(--bg);
  --card-bg: var(--surface);
  --navbar-bg: var(--surface);
  --modal-bg: var(--surface);
  --modal-overlay: rgba(0, 0, 0, 0.5);
  
  /* Interactive states */
  --hover-overlay: rgba(255, 255, 255, 0.06);
  --active-overlay: rgba(255, 255, 255, 0.1);
  --focus-ring: 2px solid var(--primary);
  
  /* ============= SPACING SYSTEM ============= */
  /* Consistent 4px-based spacing scale */
  --space-0: 0;
  --space-1: 2px;
  --space-2: 4px;
  --space-3: 6px;
  --space-4: 8px;
  --space-5: 10px;
  --space-6: 12px;
  --space-7: 14px;
  --space-8: 16px;
  --space-10: 20px;
  --space-12: 24px;
  --space-14: 28px;
  --space-16: 32px;
  --space-20: 40px;
  --space-24: 48px;
  --space-32: 64px;
  --space-48: 96px;
  
  /* Component-specific spacing */
  --content-padding: clamp(14px, (100vw - 1200px)/2, 32px);
  --modal-padding: var(--space-14);
  --card-padding: var(--space-12);
  
  /* ============= TYPOGRAPHY SYSTEM ============= */
  /* Font families */
  --font-family-base: system-ui, -apple-system, Segoe UI, Roboto, 'Helvetica Neue', Arial, 'Noto Sans', sans-serif;
  --font-family-mono: 'SF Mono', Monaco, 'Cascadia Code', 'Roboto Mono', Consolas, 'Courier New', monospace;
  
  /* Font sizes - Type scale based on 1.125 ratio */
  --text-xs: 11px;
  --text-sm: 12px;
  --text-base: 14px;
  --text-md: 15px;
  --text-lg: 16px;
  --text-xl: 18px;
  --text-2xl: 20px;
  --text-3xl: 25px;
  --text-4xl: 28px;
  
  /* Line heights */
  --leading-none: 1;
  --leading-tight: 1.25;
  --leading-normal: 1.4;
  --leading-relaxed: 1.6;
  
  /* Font weights */
  --font-normal: 400;
  --font-medium: 500;
  --font-semibold: 600;
  --font-bold: 700;
  
  /* ============= LAYOUT SYSTEM ============= */
  /* Border radius */
  --radius-sm: 6px;
  --radius: 8px;
  --radius-md: 10px;
  --radius-lg: 12px;
  --radius-xl: 16px;
  --radius-full: 999px;
  
  /* Component dimensions */
  --ctrl-h: clamp(34px, 5.5vw, 40px);
  --ctrl-h-sm: clamp(28px, 4.5vw, 36px);
  --ctrl-h-lg: clamp(40px, 6.5vw, 52px);
  --nav-h: clamp(52px, 8vw, 64px);
  --card-min-h: 96px;
  --modal-max-w: 720px;
  --modal-max-w-sm: 520px;
  --search-max-w: 680px;
  
  /* ============= SHADOW SYSTEM ============= */
  --shadow-sm: 0 1px 2px rgba(0, 0, 0, 0.05);
  --shadow: 0 2px 4px rgba(0, 0, 0, 0.1);
  --shadow-md: 0 4px 8px rgba(0, 0, 0, 0.15);
  --shadow-lg: 0 10px 24px rgba(0, 0, 0, 0.35);
  --shadow-xl: 0 18px 50px rgba(0, 0, 0, 0.5);
  --shadow-primary: 0 2px 8px color-mix(in srgb, var(--primary) 25%, transparent);
  
  /* ============= ANIMATION SYSTEM ============= */
  /* Transition durations */
  --duration-fast: 120ms;
  --duration-normal: 140ms;
  --duration-slow: 180ms;
  --duration-slower: 250ms;
  
  /* Easing curves */
  --ease-out: cubic-bezier(0.16, 1, 0.3, 1);
  --ease-in-out: cubic-bezier(0.4, 0, 0.2, 1);
  --ease-spring: cubic-bezier(0.34, 1.56, 0.64, 1);
  
  /* Common transition combinations */
  --transition-fast: all var(--duration-fast) var(--ease-out);
  --transition-normal: all var(--duration-normal) var(--ease-out);
  --transition-colors: background-color var(--duration-normal) var(--ease-out), 
                       border-color var(--duration-normal) var(--ease-out), 
                       color var(--duration-normal) var(--ease-out);
  --transition-transform: transform var(--duration-fast) var(--ease-out);
  
  /* ============= Z-INDEX SYSTEM ============= */
  --z-dropdown: 1000;
  --z-sticky: 1020;
  --z-fixed: 1030;
  --z-modal-backdrop: 1040;
  --z-modal: 1050;
  --z-popover: 1060;
  --z-tooltip: 1070;
  --z-toast: 1080;
}

/* =================================================================
   THEME VARIATIONS
   ================================================================= */

/* ============= DARK THEMES ============= */
html[data-theme="dark-mystic-forest"] {
  --bg: #0a0d10;
  --surface: #1a2026;
  --primary: #4ade80;
  --text: #f1f5f9;
  --muted: #cbd5e1;
  --chip-bg: #334155;
  --chip-text: #f1f5f9;
}
html[data-theme="dark-crimson-night"] {
  --bg: #0f0a0a;
  --surface: #1f1214;
  --primary: #f87171;
  --text: #fef2f2;
  --muted: #fca5a5;
  --chip-bg: #450a0a;
  --chip-text: #fef2f2;
}
html[data-theme="dark-royal-elegance"] {
  --bg: #0c0a14;
  --surface: #1e1b3a;
  --primary: #a78bfa;
  --text: #f3f4f6;
  --muted: #d1d5db;
  --chip-bg: #4c1d95;
  --chip-text: #f3f4f6;
}
/* ============= LIGHT THEMES ============= */
html[data-theme="light-sunrise"] {
  --bg: #fef7ed;
  --surface: #ffffff;
  --primary: #ea580c;
  --primary-contrast: #ffffff;
  --text: #0c0a09;
  --muted: #57534e;
  --danger: #dc2626;
  --accent: #2563eb;
  --chip-bg: #fed7aa;
  --chip-text: #0c0a09;
}
html[data-theme="light-soft-glow"] {
  --bg: #f8fafc;
  --surface: #ffffff;
  --primary: #2563eb;
  --primary-contrast: #ffffff;
  --text: #0f172a;
  --muted: #475569;
  --danger: #dc2626;
  --accent: #0ea5e9;
  --chip-bg: #dbeafe;
  --chip-text: #0f172a;
}
html[data-theme="light-floral-breeze"] {
  --bg: #f0fdf4;
  --surface: #ffffff;
  --primary: #16a34a;
  --primary-contrast: #ffffff;
  --text: #052e16;
  --muted: #374151;
  --danger: #dc2626;
  --accent: #2563eb;
  --chip-bg: #bbf7d0;
  --chip-text: #052e16;
}

/* Light theme border adjustments for better contrast */
html[data-theme^="light-"] .navbar {
  border-bottom: 1px solid rgba(0, 0, 0, 0.1);
}
html[data-theme^="light-"] .search {
  border: 1px solid rgba(0, 0, 0, 0.15);
  background: rgba(255, 255, 255, 0.8);
  backdrop-filter: blur(10px);
  box-shadow: 0 1px 3px rgba(0, 0, 0, 0.1), inset 0 1px 0 rgba(255, 255, 255, 0.6);
}
html[data-theme^="light-"] .search:focus-within {
  background: rgba(255, 255, 255, 0.95);
  border-color: var(--primary);
  box-shadow: 0 0 0 2px color-mix(in srgb, var(--primary) 20%, transparent), 
              0 4px 12px color-mix(in srgb, var(--primary) 15%, transparent),
              inset 0 1px 0 rgba(255, 255, 255, 0.8);
}
html[data-theme^="light-"] .icon-btn,
html[data-theme^="light-"] .icon-text-btn,
html[data-theme^="light-"] .file-btn span,
html[data-theme^="light-"] .secondary-btn,
html[data-theme^="light-"] .menu > button {
  border: 1px solid rgba(0, 0, 0, 0.15);
}
html[data-theme^="light-"] select {
  border: 1px solid rgba(0, 0, 0, 0.15);
}
html[data-theme^="light-"] .card {
  box-shadow: 0 1px 2px rgba(0, 0, 0, 0.05);
}
html[data-theme^="light-"] .modal-content {
  border: 1px solid rgba(0, 0, 0, 0.15);
}
html[data-theme^="light-"] .modal-header,
html[data-theme^="light-"] .modal-footer {
  border-bottom: 1px solid rgba(0, 0, 0, 0.1);
}
html[data-theme^="light-"] .modal-footer {
  border-top: 1px solid rgba(0, 0, 0, 0.1);
  border-bottom: none;
}
html[data-theme^="light-"] .tags-input {
  border: 1px solid rgba(0, 0, 0, 0.15);
}
html[data-theme^="light-"] input[type="text"],
html[data-theme^="light-"] input[type="search"],
html[data-theme^="light-"] textarea {
  border: 1px solid rgba(0, 0, 0, 0.15);
}

/* =================================================================
   BASE STYLES
   ================================================================= */

* {
  box-sizing: border-box;
}

html,
body {
  height: 100%;
}

body {
  margin: 0;
  font-family: system-ui, -apple-system, Segoe UI, Roboto, "Helvetica Neue",
    Arial, "Noto Sans", "Apple Color Emoji", "Segoe UI Emoji";
  font-size: clamp(13px, 1.2vw + 0.4rem, 16px);
  line-height: var(--leading-normal);
  color: var(--text);
  background: var(--bg);
  padding-top: var(--nav-h);
}

/* Navbar */
.navbar {
  position: fixed;
  top: 0;
  left: 0;
  width: 100%;
  z-index: var(--z-fixed);
  display: grid;
  grid-template-columns: auto minmax(260px, 1fr) auto;
  align-items: center;
  gap: 0.75rem; /* 12px */
  background: var(--surface);
  border-bottom: 1px solid var(--border);
  padding: 10px clamp(14px, (100vw - 1200px)/2, 32px);
  /* Ensure a consistent typography baseline for all navbar items */
  font-size: inherit;
  line-height: 1;
  font-family: inherit;
}
/* Make all interactive controls in the navbar inherit the base font for consistency */
/* Exclude the brand so it can remain larger and styled independently */
.navbar button:not(.brand),
.navbar select,
.navbar input,
.navbar .file-btn span {
  font: inherit;
}
.navbar .left {
  display: flex;
  align-items: center;
  gap: 10px;
  min-width: 0;
}
/* Hamburger menu toggle (hidden by default; shown on phones) */
.menu-toggle {
  display: none;
  -webkit-tap-highlight-color: transparent;
  background: transparent;
  border: 1px solid var(--border-interactive);
  color: var(--text);
  width: 2.75rem; /* ~44px */
  height: 2.75rem;
  border-radius: var(--radius);
  align-items: center;
  justify-content: center;
}
.menu-toggle:focus-visible {
  outline: 2px solid var(--primary);
  outline-offset: 2px;
}
.menu-toggle .menu-icon {
  position: relative;
  width: 20px;
  height: 14px;
  display: inline-block;
}
.menu-toggle .menu-icon span {
  position: absolute;
  left: 0;
  width: 100%;
  height: 2px;
  background: currentColor;
  border-radius: 2px;
  transition: transform var(--duration-normal) var(--ease-out), opacity var(--duration-fast) var(--ease-out), top var(--duration-normal) var(--ease-out), bottom var(--duration-normal) var(--ease-out);
}
.menu-toggle .menu-icon span:nth-child(1) { top: 0; }
.menu-toggle .menu-icon span:nth-child(2) { top: 6px; }
.menu-toggle .menu-icon span:nth-child(3) { bottom: 0; }
.menu-toggle[aria-expanded="true"] .menu-icon span:nth-child(1) {
  top: 6px;
  transform: rotate(45deg);
}
.menu-toggle[aria-expanded="true"] .menu-icon span:nth-child(2) {
  opacity: 0;
}
.menu-toggle[aria-expanded="true"] .menu-icon span:nth-child(3) {
  bottom: auto;
  top: 6px;
  transform: rotate(-45deg);
}
.navbar .center {
  display: flex;
  justify-content: center;
  min-width: 0;
}
.navbar .right {
  display: flex;
  align-items: center;
  gap: 8px;
  justify-content: flex-end;
  flex-wrap: nowrap;
  overflow: visible;
  -webkit-overflow-scrolling: touch;
}
/* Backdrop for mobile drawer */
.nav-backdrop {
  position: fixed;
  inset: 0;
  background: rgba(0,0,0,0.4);
  backdrop-filter: blur(1px);
  z-index: calc(var(--z-fixed) - 1);
  opacity: 0;
  transition: opacity var(--duration-normal) var(--ease-out);
}
.nav-backdrop.show { opacity: 1; }

.brand {
  background: none;
  border: none;
  color: var(--primary);
  font-weight: 700;
  font-size: 22px;
  line-height: 1;
  position: relative;
  cursor: pointer;
  padding: 0 10px;
  display: inline-flex;
  align-items: center;
  height: var(--ctrl-h);
}
.brand::after {
  content: "";
  position: absolute;
  left: 50%;
  bottom: -2px;
  width: 0;
  height: 2px;
  background: var(--primary);
  transition: width 180ms ease, left 180ms ease;
}
/* Strengthen specificity so brand styles always win over generic navbar button rules */
.brand:hover::after {
  width: 100%;
  left: 0;
}
.profile-display {
  color: var(--muted);
  font-size: 14px;
  white-space: nowrap;
  overflow: hidden;
  text-overflow: ellipsis;
  max-width: clamp(100px, 20vw, 240px);
}

/* Search Bar - Single clean implementation */
.search {
  position: relative;
  display: flex;
  align-items: center;
  background: rgba(255, 255, 255, 0.03);
  border: 1px solid rgba(255, 255, 255, 0.1);
  border-radius: var(--radius-lg);
  height: clamp(36px, 6vw, 44px);
  padding: 0;
  width: min(680px, 100%);
  transition: all var(--duration-normal) var(--ease-out);
  backdrop-filter: blur(8px);
  box-shadow: inset 0 1px 0 rgba(255, 255, 255, 0.1), 
              0 1px 3px rgba(0, 0, 0, 0.2);
}

.search:focus-within {
  border-color: var(--primary);
  background: rgba(255, 255, 255, 0.05);
  box-shadow: inset 0 1px 0 rgba(255, 255, 255, 0.15),
              0 0 0 1px var(--primary),
              0 2px 12px color-mix(in srgb, var(--primary) 25%, transparent);
  transform: translateY(-1px);
}

.search input {
  background: transparent;
  border: none !important;
  outline: none !important;
  box-shadow: none !important;
  color: var(--text);
  font-size: var(--text-base);
  font-weight: var(--font-normal);
  -webkit-appearance: none;
  appearance: none;
  padding: 0 var(--space-12);
  padding-right: 44px;
  flex: 1;
  height: 100%;
  width: 100%;
}

.search input::placeholder {
  color: var(--text-muted);
  font-weight: var(--font-normal);
  opacity: 0.7;
}

.search input:focus {
  box-shadow: none !important;
  outline: none !important;
  border: none !important;
}

/* Hide native clear button from search inputs (Chrome, Safari, Edge) */
input[type="search"]::-webkit-search-cancel-button,
input[type="search"]::-webkit-search-decoration,
input[type="search"]::-webkit-search-results-button,
input[type="search"]::-webkit-search-results-decoration {
  -webkit-appearance: none;
  appearance: none;
  display: none;
}

/* Hide native clear button (legacy IE/Edge) */
input[type="search"]::-ms-clear {
  display: none;
  width: 0;
  height: 0;
}

/* Search clear button - completely separate from icon-btn styles */
#searchClear {
  position: absolute !important;
  right: 8px !important;
  top: 50% !important;
  transform: translateY(-50%) !important;
  width: 28px !important;
  height: 28px !important;
  padding: 0 !important;
  margin: 0 !important;
  border: none !important;
  background: transparent !important;
  color: var(--text-muted) !important;
  border-radius: var(--radius-sm) !important;
  display: flex !important;
  align-items: center !important;
  justify-content: center !important;
  font-size: 12px !important;
  opacity: 0.6 !important;
  transition: all var(--duration-fast) var(--ease-out) !important;
  box-shadow: none !important;
  cursor: pointer !important;
  z-index: 10 !important;
}

#searchClear:hover {
  opacity: 1 !important;
  color: var(--danger) !important;
  background: color-mix(in srgb, var(--danger) 12%, transparent) !important;
  border: none !important;
  box-shadow: none !important;
}

#searchClear:focus-visible {
  outline: 2px solid var(--primary) !important;
  outline-offset: 1px !important;
  opacity: 1 !important;
}
.icon-btn,
.icon-text-btn,
.file-btn span,
.primary-btn,
.secondary-btn,
.menu > button {
  cursor: pointer;
  border: 1px solid rgba(255, 255, 255, 0.15);
  background: var(--surface);
  color: var(--text);
  border-radius: 8px;
  height: var(--ctrl-h);
  display: inline-flex;
  align-items: center;
  gap: 6px;
  line-height: 1;
  padding: 0 10px;
  transition: background-color 140ms ease, border-color 140ms ease,
    color 140ms ease, box-shadow 140ms ease, transform 120ms ease;
}
/* Subtle theme-aware hover/focus for toolbar buttons */
.icon-btn:hover,
.icon-text-btn:hover,
.file-btn span:hover,
.secondary-btn:hover,
.menu > button:hover,
select:hover {
  background: color-mix(in srgb, var(--primary) 10%, var(--surface));
  border-color: color-mix(in srgb, var(--primary) 25%, transparent);
}

.icon-btn:focus-visible,
.icon-text-btn:focus-visible,
.file-btn span:focus-visible,
.primary-btn:focus-visible,
.secondary-btn:focus-visible,
.menu > button:focus-visible {
  outline: 2px solid var(--primary);
  outline-offset: 2px;
}
.icon-btn {
  border-radius: 6px;
  padding: 0 8px;
  height: var(--ctrl-h);
}
.primary-btn {
  background: var(--primary);
  color: var(--primary-contrast);
  border-color: transparent;
  font-weight: 600;
}
<<<<<<< HEAD
.danger-btn {
  background: var(--danger) !important;
  color: #ffffff !important;
  border-color: transparent !important;
}
.danger-btn:hover {
  opacity: 0.9;
=======
/* Slight lift for primary on hover to keep contrast */
.primary-btn:hover {
  box-shadow: 0 2px 8px color-mix(in srgb, var(--primary) 25%, transparent);
>>>>>>> 0cfe3081
  transform: translateY(-1px);
}
.secondary-btn {
  background: transparent;
}
.file-btn {
  display: inline-flex;
  align-items: center;
}

/* Small badge for counters (e.g., active filter count) */
  .badge {
  display: inline-flex;
  align-items: center;
  justify-content: center;
  min-width: 16px;
  height: 16px;
  padding: 0 5px;
  margin-left: 6px;
  border-radius: 999px;
  font-size: 11px;
  line-height: 1;
  background: var(--primary);
  color: var(--primary-contrast, #07120a);
  font-weight: 700;
  box-shadow: 0 0 0 1px color-mix(in srgb, var(--primary) 35%, transparent);
}
.badge[hidden] {
  display: none !important;
}
.menu {
  position: relative;
}
.menu-panel {
  position: absolute;
  right: 0;
  top: calc(100% + 4px);
  background: var(--surface);
  border: 1px solid rgba(255, 255, 255, 0.08);
  border-radius: 8px;
  padding: 6px;
  display: none;
  min-width: 150px;
  max-width: min(90vw, 320px);
  max-height: min(60vh, 420px);
  overflow: auto;
  z-index: var(--z-popover);
  box-shadow: 0 10px 24px rgba(0, 0, 0, 0.35);
}
.menu-panel.open {
  display: block;
}
.menu-panel.floating {
  position: fixed;
}
.menu-panel button {
  display: block;
  width: 100%;
  text-align: left;
  background: transparent;
  border: none;
  padding: var(--space-8);
  color: var(--text);
  border-radius: var(--radius-sm);
  transition: var(--transition-colors);
  font-size: var(--text-base);
  cursor: pointer;
}
.menu-panel button:hover {
  background: var(--hover-overlay);
  color: var(--text);
}
.menu-panel button:focus-visible {
  outline: 2px solid var(--primary);
  outline-offset: -2px;
  background: var(--hover-overlay);
}

select {
  background: var(--surface);
  color: var(--text);
  border: 1px solid rgba(255, 255, 255, 0.15);
  border-radius: 8px;
  height: var(--ctrl-h);
  width: fit-content;
  padding: 0 10px;
}
/* Theme selector: use custom caret like Export */
/* Generic caret utility using a CSS triangle (works for buttons or wrappers) */
.with-caret { position: relative; }
.with-caret::after {
  content: "";
  position: absolute;
  right: 10px;
  top: 50%;
  transform: translateY(-50%);
  width: 0; height: 0;
  border-left: 5px solid transparent;
  border-right: 5px solid transparent;
  border-top: 6px solid currentColor; /* triangle pointing down */
  pointer-events: none;
}
button.with-caret { padding-right: 28px; }
.with-caret > select { padding-right: 28px; }
/* Hide native arrow for the themed select */
select.select-reset { -webkit-appearance: none; -moz-appearance: none; appearance: none; }
select.select-reset::-ms-expand { display: none; }

/* Focus style for select: match other controls (no thick outline) */
select:focus,
select:focus-visible {
  outline: none;
  box-shadow: none;
}

/* Cards grid */
.cards {
  display: grid;
  grid-template-columns: repeat(auto-fill, minmax(260px, 1fr));
  gap: 14px;
  padding: 16px clamp(14px, (100vw - 1200px)/2, 32px);
}
.card {
  background: var(--surface);
  border: 1px solid rgba(255, 255, 255, 0.12);
  border-radius: 12px;
  padding: 12px;
  padding-bottom: 48px;
  position: relative;
  min-height: 96px;
  cursor: pointer;
  transition: transform 120ms ease, border-color 120ms ease;
}
.card:hover {
  transform: translateY(-1px);
  border-color: var(--primary);
}
.card .title {
  font-weight: 700;
  color: var(--primary);
  margin-bottom: 6px;
  word-break: break-word;
  white-space: pre-wrap;
}
.card .desc {
  color: var(--text-secondary);
  font-size: var(--text-base);
  line-height: var(--leading-normal);
  word-break: break-word;
  white-space: pre-wrap;
  margin-bottom: var(--space-8);
}
.card .tags {
  margin-top: 10px;
  display: flex;
  flex-wrap: wrap;
  gap: 6px;
}
.chip {
  background: var(--chip-bg);
  color: var(--chip-text);
  padding: 2px 8px;
  border-radius: 999px;
  font-size: 12px;
  display: inline-flex;
  align-items: center;
  gap: 6px;
}
.chip .x {
  opacity: 0.7;
  cursor: pointer;
  padding: 2px;
  border-radius: var(--radius-sm);
  transition: color var(--duration-normal) var(--ease-out),
              background-color var(--duration-normal) var(--ease-out),
              opacity var(--duration-normal) var(--ease-out);
}
.chip .x:hover {
  opacity: 1;
  color: var(--danger);
  background: color-mix(in srgb, var(--danger) 15%, transparent);
}
.card .more {
  color: var(--accent);
  font-size: 12px;
  cursor: pointer;
}

/* Hover actions */
.card .actions {
  position: absolute;
  right: 8px;
  bottom: 8px;
  display: none;
  gap: clamp(4px, 1.8vw, 8px);
}
.card .actions .icon-btn {
  width: clamp(26px, 8vw, 34px);
  height: clamp(26px, 8vw, 34px);
  padding: 0;
  display: inline-grid;
  place-items: center;
}
.card .actions .icon-btn svg {
  width: clamp(14px, 3.8vw, 18px);
  height: clamp(14px, 3.8vw, 18px);
}
.card:hover .actions {
  display: flex;
}
.card:focus-within .actions {
  display: flex;
}

/* Red hover effect for delete buttons in cards */
.card .actions .icon-btn[data-act="delete"]:hover {
  color: var(--danger);
  background: color-mix(in srgb, var(--danger) 12%, transparent);
  border-color: color-mix(in srgb, var(--danger) 30%, transparent);
}
.card .actions .icon-btn[data-act="delete"]:focus-visible {
  outline: 2px solid var(--danger);
  outline-offset: 2px;
}

/* Modal */
.modal {
  position: fixed;
  inset: 0;
  display: none;
  align-items: center;
  justify-content: center;
  background: rgba(0, 0, 0, 0.5);
  z-index: var(--z-modal);
}
.modal[aria-hidden="false"] {
  display: flex;
}
/* Theme-aware hover for modal close (X) and close/cancel buttons */
.modal .modal-header .icon-btn {
  /* Make the close (X) button a perfect square and center the glyph */
  width: var(--ctrl-h);
  height: var(--ctrl-h);
  padding: 0;
  display: inline-grid;
  place-items: center;
  line-height: 1;
  transition: background-color 140ms ease, border-color 140ms ease,
    color 140ms ease, box-shadow 140ms ease;
}
.modal .modal-header .icon-btn:hover {
  color: var(--danger);
  background: color-mix(in srgb, var(--danger) 12%, transparent);
  border-color: color-mix(in srgb, var(--danger) 30%, transparent);
}
.modal .modal-header .icon-btn:focus-visible {
  outline: 2px solid var(--danger);
  outline-offset: 2px;
}
/* Close/Cancel buttons (secondary and elements with data-close-modal) */
button[data-close-modal],
.modal .secondary-btn {
  transition: background-color 140ms ease, border-color 140ms ease,
    color 140ms ease, box-shadow 140ms ease;
}
button[data-close-modal]:hover,
.modal .secondary-btn:hover {
  background: color-mix(in srgb, var(--primary) 10%, transparent);
  border-color: color-mix(in srgb, var(--primary) 25%, transparent);
}

/* Red hover effect for Cancel buttons specifically */
.modal .secondary-btn[data-close-modal]:hover {
  color: var(--danger) !important;
  background: color-mix(in srgb, var(--danger) 12%, transparent) !important;
  border-color: color-mix(in srgb, var(--danger) 30%, transparent) !important;
}
button[data-close-modal]:focus-visible,
.modal .secondary-btn:focus-visible {
  outline: 2px solid var(--primary);
  outline-offset: 2px;
}
.modal-content {
  background: var(--surface);
  color: var(--text);
  border: 1px solid rgba(255, 255, 255, 0.15);
  border-radius: 12px;
  width: min(var(--modal-max-w), 94vw);
  max-height: 90vh;
  overflow: auto;
  margin: clamp(8px, 2vw, 16px);
}
.modal-content.small {
  width: min(520px, 92vw);
}
.modal-header,
.modal-footer {
  display: flex;
  align-items: center;
  justify-content: space-between;
  padding: 12px 14px;
  border-bottom: 1px solid rgba(255, 255, 255, 0.12);
}
.modal-footer .end-actions {
  margin-left: auto;
  display: inline-flex;
  gap: 8px;
}
.modal-footer {
  border-top: 1px solid rgba(255, 255, 255, 0.12);
  border-bottom: none;
}
/* Center the Close button on About modal */
#aboutModal .modal-footer {
  justify-content: center;
}
.modal-body {
  padding: 12px 14px;
}
.field {
  margin-bottom: 12px;
}
.field label {
  display: block;
  font-size: var(--text-base);
  color: var(--text-muted);
  margin-bottom: var(--space-6);
  font-weight: var(--font-medium);
}
/* Ensure toggle label uses flex layout and spacing; override block label rule */
.field label.toggle {
  display: inline-flex !important;
  align-items: center;
  gap: 10px;
  cursor: pointer;
  user-select: none;
  margin: 6px 0 10px !important;
}

.field.with-clear {
  position: relative;
}
.clear-field {
  position: absolute;
  right: 10px;
  border: none;
  background: transparent;
  color: var(--muted);
  cursor: pointer;
  width: 20px;
  height: 20px;
  display: grid;
  place-items: center;
}

/* Tags input */
.tags-input {
  display: flex;
  flex-wrap: wrap;
  gap: 6px;
  align-items: center;
  border: 1px solid rgba(255, 255, 255, 0.15);
  border-radius: 8px;
  padding: 6px;
  background: var(--bg);
}
.tags-input .chips {
  display: flex;
  flex-wrap: wrap;
  gap: 6px;
}
.tags-input input {
  border: none;
  background: transparent;
  color: var(--text);
  outline: none;
  padding: 6px;
  min-width: 120px;
}

/* Lists */
.list button {
  width: 100%;
  background: transparent;
  border: 1px solid rgba(255, 255, 255, 0.08);
  color: var(--text);
  padding: 8px;
  border-radius: 8px;
  text-align: left;
  margin: 6px 0;
}
/* Aligned rows for filter tag list */
.list-row {
  display: grid;
  grid-template-columns: 20px 1fr;
  align-items: center;
  gap: 8px;
  padding: 6px 8px;
  border-radius: 6px;
}
.list-row:hover {
  background: rgba(255, 255, 255, 0.06);
}
.list-row input[type="checkbox"] {
  width: 16px;
  height: 16px;
}

/* Snackbar */
.snackbar {
  position: fixed;
  bottom: 16px;
  left: 50%;
  transform: translateX(-50%);
  background: var(--surface);
  border: 1px solid rgba(255, 255, 255, 0.08);
  color: var(--text);
  padding: 10px 14px;
  border-radius: 8px;
  opacity: 0;
  pointer-events: none;
  transition: opacity 150ms ease;
}
.snackbar.show {
  opacity: 1;
}
/* Variant styles for snackbar types */
.snackbar.info {
  border-color: color-mix(in srgb, var(--accent) 35%, transparent);
  box-shadow: 0 2px 12px color-mix(in srgb, var(--accent) 20%, transparent);
}
.snackbar.error {
  border-color: color-mix(in srgb, var(--danger) 35%, transparent);
  background: color-mix(in srgb, var(--danger) 10%, var(--surface));
  box-shadow: 0 2px 12px color-mix(in srgb, var(--danger) 25%, transparent);
}

/* Empty state */
.empty {
  display: grid;
  place-items: center;
  gap: 10px;
  padding: 32px;
  text-align: center;
  color: var(--muted);
}
.empty h2 {
  margin: 4px 0;
  color: var(--text);
}
.empty .empty-actions {
  display: flex;
  gap: 10px;
  justify-content: center;
}
.empty .empty-tips {
  list-style: disc;
  text-align: left;
  opacity: 0.85;
}
/* Center the empty state within the grid area */
.cards.empty-state {
  min-height: calc(100vh - 70px);
  display: flex;
  align-items: center;
  justify-content: center;
}
/* Ensure the grid gaps don’t offset centering in empty state */
.cards.empty-state {
  grid-template-columns: 1fr;
  gap: 0;
  padding: 32px;
}

/* Generic small empty note (e.g., inside lists) */
.empty-note {
  color: var(--muted);
  text-align: center;
  padding: 8px 6px;
}

.empty .empty-card {
  background: var(--surface);
  border: 1px solid rgba(255, 255, 255, 0.08);
  border-radius: 16px;
  padding: 28px;
  width: min(720px, 92vw);
  box-shadow: 0 10px 30px rgba(0, 0, 0, 0.2);
}
.empty h1 {
  margin: 0 0 6px;
  font-size: 28px;
  color: var(--text);
}
.empty .lead {
  margin: 0 0 16px;
  color: var(--muted);
}
.empty .divider {
  height: 1px;
  background: rgba(255, 255, 255, 0.06);
  margin: 16px 0;
}
.empty .empty-tips {
  list-style: none;
  padding: 0;
  margin: 0;
  display: grid;
  gap: 6px;
  justify-items: start;
}
.empty .empty-tips li {
  color: var(--muted);
}
.empty .hero-icon {
  font-size: 40px;
  line-height: 1;
  margin-bottom: 6px;
  filter: drop-shadow(0 2px 8px rgba(0, 0, 0, 0.35));
}

/* Skeletons */
.skeleton {
  background: linear-gradient(
    90deg,
    rgba(255, 255, 255, 0.04),
    rgba(255, 255, 255, 0.1),
    rgba(255, 255, 255, 0.04)
  );
  background-size: 200% 100%;
  animation: shimmer 1.2s infinite;
}
.skel-card {
  height: 96px;
  border-radius: 12px;
}
@keyframes shimmer {
  0% {
    background-position: 200% 0;
  }
  100% {
    background-position: -200% 0;
  }
}

/* Search highlight */
mark {
  background: rgba(255, 230, 0, 0.35);
  color: inherit;
  padding: 0 2px;
  border-radius: 3px;
}

@media (max-width: 720px) {
  .navbar {
    grid-template-columns: 1fr;
    grid-template-rows: auto auto;
    gap: 8px;
    padding: 10px;
    height: auto;
  }
  
  .navbar .left {
    grid-column: 1;
    grid-row: 1;
    justify-content: flex-start;
    gap: 8px;
    width: 100%;
  }
  
  .navbar .center {
    grid-column: 1;
    grid-row: 2;
    width: 100%;
    margin-bottom: 0;
  }
  
  .navbar .center .search {
    width: 100%;
    min-width: 0;
  }
}

/* Phones (<= 480px): collapse actions into an off-canvas drawer */
@media (max-width: 480px) {
  .menu-toggle { display: inline-flex; }
  
  .navbar {
    grid-template-columns: 1fr;
    grid-template-rows: auto auto;
    gap: var(--space-6);
  }
  .navbar .left { justify-content: flex-start; gap: var(--space-6); }
  .navbar .center { grid-row: 2; width: 100%; display: flex; justify-content: center; }
  .navbar .center .search { width: min(92vw, var(--search-max-w)); margin: 0 auto; }
  
  /* Drawer styles */
  #navActions {
    position: fixed !important;
    top: var(--nav-h);
    right: 0;
    bottom: 0;
    width: min(84vw, 22rem);
    max-width: 100vw;
    background: var(--surface);
    border-left: 1px solid var(--border);
    padding: var(--space-12);
    display: flex;
    flex-direction: column;
    align-items: stretch;
    justify-content: flex-start; /* ensure items start at the top */
    gap: var(--space-8);
    z-index: var(--z-fixed);
    transform: translateX(100%);
    transition: transform var(--duration-slower) var(--ease-out);
    pointer-events: none;
    overflow-y: auto; /* allow scrolling if content exceeds height */
  }
  #navActions[aria-hidden="false"] {
    transform: translateX(0);
    pointer-events: auto;
  }
  
  /* Backdrop visible only when drawer open */
  #navBackdrop[hidden] { display: none; }
  #navBackdrop.show { display: block; }
  
  /* stack actions full width & align consistently */
  #navActions > * { width: 100%; }
  #navActions .menu { width: 100%; }
  #navActions .menu > button { width: 100%; }
  #navActions .file-btn { width: 100%; }
  #navActions select { width: 100%; }
  #navActions .file-btn span { width: 100%; justify-content: center; }
  #navActions .icon-btn,
  #navActions .icon-text-btn,
  #navActions .primary-btn,
  #navActions .secondary-btn,
  #navActions select,
  #navActions .file-btn span,
  #navActions .menu > button {
    height: 44px;
    justify-content: center;
    text-align: center;
  }
  #navActions select {
    text-align: center;
    text-align-last: center;
  }
  
  /* compact search */
  .search { height: 40px; }
  
  /* Hide inline Add in navbar; use FAB instead */
  #addBtn { display: none !important; }
  
  /* Hide low priority inline text inside buttons to save space */
  .navbar .right .icon-text-btn span:not(.badge) { display: none; }
}

/* Tablets (481px–768px): show core actions, hide low-priority */
@media (min-width: 481px) and (max-width: 768px) {
  .menu-toggle { display: none; }
  .navbar {
    grid-template-columns: auto minmax(200px, 1fr) auto;
    padding-inline: clamp(12px, 4vw, 24px);
  }
  .nav-hide-tablet { display: none !important; }
}

/* Laptops (769px–1024px): show most actions; allow tighter spacing */
@media (min-width: 769px) and (max-width: 1024px) {
  .menu-toggle { display: none; }
  .navbar { padding-inline: clamp(16px, 4vw, 28px); }
  .nav-hide-laptop { display: none !important; }
}

/* Desktops (>= 1025px): everything visible */
@media (min-width: 1025px) {
  .menu-toggle { display: none; }
}

/* Utility visibility classes */
.nav-hide-mobile { /* hidden <=480 */ }
@media (max-width: 480px) { .nav-hide-mobile { display: none !important; } }
.nav-hide-tablet { /* hidden <=768: set above in media */ }
.nav-hide-laptop { /* hidden <=1024: set above in media */ }

/* ----- UI polish: modal + form controls ----- */
/* Inputs/Textareas - exclude main search input and ensure proper modal styling */
input[type="text"]:not(#searchInput):not(#filterTagSearch),
input[type="search"]:not(#searchInput):not(#filterTagSearch),
textarea {
  width: 100%;
  background: var(--bg);
  border: 1px solid var(--border-interactive);
  color: var(--text);
  border-radius: var(--radius-md);
  padding: var(--space-10) var(--space-12);
  outline: none;
  transition: var(--transition-colors);
}
input[type="text"]::placeholder,
input[type="search"]::placeholder,
textarea::placeholder {
  color: var(--text-muted);
}
input[type="text"]:focus,
input[type="search"]:focus,
textarea:focus {
  border-color: var(--primary);
}

/* Input wrapper to place the clear X consistently for input + textarea */
.input-wrap {
  position: relative;
}
.input-wrap > input,
.input-wrap > textarea {
  width: 100%;
}
/* Ensure clear button doesn't overlap text */
.input-wrap.with-clear > input,
.input-wrap.with-clear > textarea {
  padding-right: 36px;
}
.clear-field {
  top: 50%;
  transform: translateY(-50%);
  opacity: 0.85;
  line-height: var(--leading-none);
  font-size: var(--text-base);
  width: 24px;
  height: 24px;
  border-radius: var(--radius-sm);
}
.clear-field:hover {
  opacity: 1;
  color: var(--danger);
  background: color-mix(in srgb, var(--danger) 12%, transparent);
}
.clear-field:focus-visible {
  outline: 2px solid var(--primary);
}

/* Checkbox accent color - generic checkboxes (e.g., in lists) */
.field input[type="checkbox"] {
  accent-color: var(--primary);
}

/* Tags input focus state */
.tags-input:focus-within {
  border-color: var(--primary);
}

/* Filter modal search input - ensure proper styling and theme consistency */
#filterTagSearch {
  width: 100%;
  background: var(--bg);
  border: 1px solid var(--border-interactive);
  color: var(--text);
  border-radius: var(--radius-md);
  padding: var(--space-10) var(--space-12);
  outline: none;
  transition: var(--transition-colors);
  font-size: var(--text-base);
}

#filterTagSearch::placeholder {
  color: var(--text-muted);
}

#filterTagSearch:focus {
  border-color: var(--primary);
  box-shadow: 0 0 0 1px var(--primary);
}

/* Avoid double border/glow inside tags input */
.tags-input input,
.tags-input input:focus {
  border: none;
  box-shadow: none;
  background: transparent;
  padding: var(--space-6);
}

/* Hints */
.hint {
  color: var(--text-muted);
  font-size: var(--text-sm);
  margin-top: var(--space-6);
}

/* Modal refinements */
.modal-content {
  box-shadow: var(--shadow-xl);
}
.modal-header h3 {
  margin: 0;
  font-size: var(--text-xl);
}

/* Themed links for modals (better visibility than default blue) */
.modal-body a {
  color: var(--primary);
  text-decoration: none;
  text-underline-offset: 3px;
}
/* About modal: justify long description text for neat edges */
#aboutModal .modal-body p {
  text-align: justify;
  text-justify: inter-word;
}
.modal-body a:hover,
.modal-body a:focus-visible {
  text-decoration: underline;
}
.modal-body a:visited {
  color: var(--primary);
}
.modal-body a:focus-visible {
  outline: 2px solid var(--primary);
  outline-offset: 2px;
  border-radius: var(--radius-sm);
}

/* About modal layout and typography improvements */
#aboutModal .modal-content.small {
  width: min(640px, 92vw);
}
#aboutModal .modal-header h3 {
  font-size: var(--text-2xl);
  letter-spacing: 0.2px;
}
#aboutModal .modal-body {
  display: grid;
  gap: var(--space-12);
}
#aboutModal .modal-body p {
  text-align: justify;
  text-justify: inter-word;
  line-height: var(--leading-relaxed);
  font-size: var(--text-md);
}
#aboutModal .about-meta {
  text-align: center;
  opacity: 0.9;
}

/* About modal meta styling */
#aboutModal .about-meta {
  color: var(--text-muted);
  font-size: var(--text-sm);
  margin-top: var(--space-6);
  text-align: center;
}

/* Chip-style links for About modal */
#aboutModal .about-actions {
  display: flex;
  flex-wrap: wrap;
  gap: var(--space-10);
  margin-top: var(--space-10);
  justify-content: center;
}
#aboutModal .link-chip {
  display: inline-flex;
  align-items: center;
  gap: var(--space-8);
  padding: var(--space-8) var(--space-14);
  border: 1px solid var(--border-strong);
  border-radius: var(--radius-full);
  background: var(--bg);
  color: var(--text);
  font-weight: var(--font-medium);
  transition: var(--transition-colors), transform var(--duration-fast) var(--ease-out);
}
#aboutModal .link-chip:hover {
  border-color: var(--primary);
  background: var(--hover-overlay);
  transform: translateY(-1px);
}
#aboutModal .link-chip .icon {
  color: var(--primary);
  display: inline-flex;
}
#aboutModal .link-chip:focus-visible {
  outline: 2px solid var(--primary);
  outline-offset: 2px;
}
#aboutModal .link-chip:visited {
  color: var(--text);
}

/* Slightly larger clickable close/clear icons on high-DPI */
.icon-btn,
.clear-field {
  -webkit-tap-highlight-color: transparent;
}

/* Toggle switch for Sensitive */
.toggle {
  display: inline-flex;
  align-items: center;
  gap: var(--space-10);
  cursor: pointer;
  user-select: none;
  position: relative;
}
/* Hide the raw checkbox but keep it accessible */
.toggle input[type="checkbox"] {
  position: absolute;
  opacity: 0;
  width: 1px;
  height: 1px;
  margin: 0;
  border: 0;
  padding: 0;
  pointer-events: none;
  -webkit-appearance: none;
  appearance: none;
  clip: rect(0 0 0 0);
  clip-path: inset(50%);
  overflow: hidden;
  white-space: nowrap;
}
/* Visual switch */
.toggle .switch {
  display: inline-block;
  width: 42px;
  height: 24px;
  background: var(--border);
  border-radius: var(--radius-full);
  position: relative;
  flex: 0 0 42px;
  transition: background var(--duration-normal) var(--ease-out);
  box-shadow: inset 0 0 0 1px var(--border-light);
  vertical-align: middle;
  margin-right: var(--space-2);
}
.toggle .switch::after {
  content: "";
  position: absolute;
  left: 3px;
  top: 3px;
  width: 18px;
  height: 18px;
  border-radius: 50%;
  background: var(--text);
  transition: left var(--duration-normal) var(--ease-out), background var(--duration-normal) var(--ease-out);
}
.toggle input:checked + .switch::after {
  background: var(--primary-contrast);
}
.toggle-text {
  color: var(--text-muted);
}
/* Light theme tweak for track tone */
html[data-theme^="light-"] .toggle .switch {
  background: var(--border);
  box-shadow: inset 0 0 0 1px var(--border-light);
}

.toggle input:checked + .switch {
  background: var(--primary);
}
.toggle input:checked + .switch::after {
  left: 21px;
  background: var(--primary-contrast);
}

/* Colored chips for tags (subtle) */
.chip {
  position: relative;
}
.chip::before {
  content: "";
  position: absolute;
  inset: 0;
  border-radius: var(--radius-full);
  background: linear-gradient(
    90deg,
    rgba(255, 255, 255, 0),
    rgba(255, 255, 255, 0.06)
  );
  pointer-events: none;
}
/* deterministic hue accents */
.chip[data-color] {
  background: var(--chip-bg);
}

/* Card hover effects work consistently across all themes using CSS custom properties */

/* =================================================================
   DESIGN SYSTEM IMPROVEMENTS
   ================================================================= */

/* ============= ENHANCED THEME CONSISTENCY ============= */
/* Complete missing theme variables for all themes */
html[data-theme="dark-mystic-forest"] {
  --text-secondary: #cbd5e1;
  --text-muted: #94a3b8;
  --text-disabled: #64748b;
  --text-inverse: #0f172a;
  --border: rgba(255, 255, 255, 0.12);
  --border-light: rgba(255, 255, 255, 0.08);
  --border-strong: rgba(255, 255, 255, 0.2);
  --border-interactive: rgba(255, 255, 255, 0.15);
}

html[data-theme="dark-crimson-night"] {
  --text-secondary: #fca5a5;
  --text-muted: #f87171;
  --text-disabled: #7f1d1d;
  --text-inverse: #350a0a;
  --border: rgba(248, 113, 113, 0.15);
  --border-light: rgba(248, 113, 113, 0.08);
  --border-strong: rgba(248, 113, 113, 0.25);
  --border-interactive: rgba(248, 113, 113, 0.18);
}

html[data-theme="dark-royal-elegance"] {
  --text-secondary: #d1d5db;
  --text-muted: #a78bfa;
  --text-disabled: #6b7280;
  --text-inverse: #1e1b3a;
  --border: rgba(167, 139, 250, 0.15);
  --border-light: rgba(167, 139, 250, 0.08);
  --border-strong: rgba(167, 139, 250, 0.25);
  --border-interactive: rgba(167, 139, 250, 0.18);
}

html[data-theme="light-sunrise"] {
  --text-secondary: #57534e;
  --text-muted: #78716c;
  --text-disabled: #a8a29e;
  --text-inverse: #ffffff;
  --border: rgba(0, 0, 0, 0.12);
  --border-light: rgba(0, 0, 0, 0.06);
  --border-strong: rgba(0, 0, 0, 0.2);
  --border-interactive: rgba(0, 0, 0, 0.15);
  --hover-overlay: rgba(0, 0, 0, 0.04);
  --active-overlay: rgba(0, 0, 0, 0.08);
}

html[data-theme="light-soft-glow"] {
  --text-secondary: #475569;
  --text-muted: #64748b;
  --text-disabled: #94a3b8;
  --text-inverse: #ffffff;
  --border: rgba(0, 0, 0, 0.12);
  --border-light: rgba(0, 0, 0, 0.06);
  --border-strong: rgba(0, 0, 0, 0.2);
  --border-interactive: rgba(0, 0, 0, 0.15);
  --hover-overlay: rgba(0, 0, 0, 0.04);
  --active-overlay: rgba(0, 0, 0, 0.08);
}

html[data-theme="light-floral-breeze"] {
  --text-secondary: #374151;
  --text-muted: #4b5563;
  --text-disabled: #9ca3af;
  --text-inverse: #ffffff;
  --border: rgba(0, 0, 0, 0.12);
  --border-light: rgba(0, 0, 0, 0.06);
  --border-strong: rgba(0, 0, 0, 0.2);
  --border-interactive: rgba(0, 0, 0, 0.15);
  --hover-overlay: rgba(0, 0, 0, 0.04);
  --active-overlay: rgba(0, 0, 0, 0.08);
}

/* ============= THEME SWITCHING ENHANCEMENTS ============= */
/* Prevent flash of unstyled content during theme transitions */
html {
  color-scheme: dark light;
}

html[data-theme^="light-"] {
  color-scheme: light;
}

html[data-theme^="dark-"] {
  color-scheme: dark;
}

/* Smooth theme transitions for all elements */
*,
*::before,
*::after {
  transition-property: background-color, border-color, color, fill, stroke, opacity, box-shadow, transform, filter, backdrop-filter;
  transition-duration: var(--duration-normal);
  transition-timing-function: var(--ease-out);
}

/* Apply theme transition class temporarily via JS when switching themes */
html.theme-switching * {
  transition: background-color 300ms ease,
              border-color 300ms ease,
              color 300ms ease !important;
}

/* ============= ACCESSIBILITY ENHANCEMENTS ============= */
/* Enhanced contrast for better readability */
.card .desc {
  color: var(--text-secondary);
  font-size: var(--text-base);
}

/* Improved focus visibility for interactive elements */
.card:focus-visible {
  outline: 2px solid var(--primary);
  outline-offset: 2px;
  border-color: var(--primary);
}

/* Better keyboard navigation for menu panels */
.menu-panel button:focus-visible {
  outline: 2px solid var(--primary);
  outline-offset: -2px;
  background: var(--hover-overlay);
}

/* High contrast mode support */
@media (prefers-contrast: high) {
  :root {
    --border: rgba(255, 255, 255, 0.3);
    --border-interactive: rgba(255, 255, 255, 0.4);
  }
  
  html[data-theme^="light-"] {
    --border: rgba(0, 0, 0, 0.3);
    --border-interactive: rgba(0, 0, 0, 0.4);
  }
}

/* Reduced motion support */
@media (prefers-reduced-motion: reduce) {
  *,
  *::before,
  *::after {
    animation-duration: 0.01ms !important;
    animation-iteration-count: 1 !important;
    transition-duration: 0.01ms !important;
    scroll-behavior: auto !important;
  }
  
  .skeleton {
    animation: none;
  }
}

/* ============= ENHANCED RESPONSIVENESS ============= */
/* Improved mobile-first breakpoint system */
@media (max-width: 480px) {
  /* Ultra-compact mobile layout */
  .navbar {
    padding-inline: var(--space-6);
    gap: var(--space-4);
  }
  
  .navbar .right {
    gap: var(--space-4);
  }
  
  .cards {
    grid-template-columns: 1fr;
    gap: var(--space-10);
    padding: var(--space-12) var(--space-8);
  }
  
  .modal-content {
    width: min(100vw - 16px, 92vw);
    margin: var(--space-4);
  }
  
  /* Larger touch targets on mobile */
  .icon-btn,
  .clear-field,
  .menu > button,
  select,
  .file-btn span {
    min-width: 44px;
    min-height: 44px;
  }
  
  /* Improved text sizing for readability */
  .card .title {
    font-size: var(--text-lg);
    line-height: var(--leading-tight);
  }
}

@media (max-width: 600px) {
  .cards {
    grid-template-columns: repeat(auto-fit, minmax(240px, 1fr));
    gap: var(--space-12);
    padding: var(--space-16) var(--space-10);
  }
}

/* Enhanced tablet layout */
@media (min-width: 721px) and (max-width: 1024px) {
  .cards {
    grid-template-columns: repeat(auto-fill, minmax(280px, 1fr));
    gap: var(--space-16);
  }
  
  .navbar {
    padding-inline: var(--space-16);
  }
}

/* ============= ANIMATION & TRANSITION POLISH ============= */
/* Enhanced card hover animations */
.card {
  transition: transform var(--duration-fast) var(--ease-out),
              border-color var(--duration-normal) var(--ease-out),
              box-shadow var(--duration-normal) var(--ease-out);
}

.card:hover {
  transform: translateY(-2px) scale(1.01);
  box-shadow: var(--shadow-lg);
  border-color: var(--primary);
}

/* Smooth modal entrance with spring animation */
.modal[aria-hidden="false"] {
  animation: modalBackdropIn var(--duration-slower) var(--ease-out);
}

.modal[aria-hidden="false"] .modal-content {
  animation: modalContentIn var(--duration-slower) var(--ease-spring);
}

@keyframes modalBackdropIn {
  from {
    background-color: transparent;
  }
  to {
    background-color: var(--modal-overlay);
  }
}

@keyframes modalContentIn {
  from {
    transform: translateY(16px) scale(0.95);
    opacity: 0;
  }
  to {
    transform: translateY(0) scale(1);
    opacity: 1;
  }
}

/* Staggered card entrance animations */
.card:nth-child(1) { animation-delay: 0ms; }
.card:nth-child(2) { animation-delay: 40ms; }
.card:nth-child(3) { animation-delay: 80ms; }
.card:nth-child(4) { animation-delay: 120ms; }
.card:nth-child(5) { animation-delay: 160ms; }
.card:nth-child(6) { animation-delay: 200ms; }

.cards:not(.empty-state) .card {
  animation: cardIn var(--duration-slower) var(--ease-out) both;
}

@keyframes cardIn {
  from {
    opacity: 0;
    transform: translateY(8px);
  }
  to {
    opacity: 1;
    transform: translateY(0);
  }
}

/* Enhanced button press feedback */
.btn-base:active,
.icon-btn:active,
.icon-text-btn:active,
.secondary-btn:active {
  transform: translateY(1px) scale(0.98);
}

.primary-btn:active {
  transform: translateY(0px) scale(0.98);
}

/* Smooth search input focus transition */
.search {
  transition: border-color var(--duration-normal) var(--ease-out),
              box-shadow var(--duration-normal) var(--ease-out);
}

.search:focus-within {
  box-shadow: 0 0 0 1px var(--primary), var(--shadow-primary);
}

/* Enhanced chip animations - subtle and responsive */
.chip {
  transition: background-color var(--duration-fast) var(--ease-out),
              border-color var(--duration-fast) var(--ease-out),
              transform var(--duration-fast) var(--ease-out);
  border: 1px solid transparent;
}

.chip:hover {
  background: color-mix(in srgb, var(--chip-bg) 85%, var(--primary) 15%);
  border-color: color-mix(in srgb, var(--primary) 20%, transparent);
  transform: translateY(-1px);
}

/* Improved skeleton loading animation */
@keyframes shimmer {
  0% {
    background-position: 200% 0;
    opacity: 0.4;
  }
  50% {
    opacity: 0.8;
  }
  100% {
    background-position: -200% 0;
    opacity: 0.4;
  }
}

.skeleton {
  animation-duration: 1.6s;
  animation-timing-function: ease-in-out;
}

.fab-add {
  position: fixed;
  right: clamp(12px, 4vw, 20px);
  bottom: calc(env(safe-area-inset-bottom, 0px) + 16px);
  z-index: calc(var(--z-fixed) + 1);
  width: 56px;
  height: 56px;
  border-radius: 50%;
  border: none;
  display: none; /* default hidden; shown on small screens */
  place-items: center;
  background: var(--primary);
  color: var(--primary-contrast);
  line-height: 1;
  box-shadow: 0 8px 24px color-mix(in srgb, var(--primary) 35%, transparent);
  cursor: pointer;
  -webkit-tap-highlight-color: transparent;
  touch-action: manipulation;
}
.fab-add .icon { width: 28px; height: 28px; display: block; }
.fab-add:focus-visible {
  outline: 2px solid var(--primary-contrast);
  outline-offset: 2px;
}
@media (max-width: 480px) { .fab-add { display: grid; } }

/* Phone-specific tweaks: make card action buttons smaller */
@media (max-width: 480px) {
  .card .actions { gap: 4px; right: 6px; bottom: 6px; }
  .card .actions .icon-btn { width: 22px; height: 22px; }
  .card .actions .icon-btn svg { width: 12px; height: 12px; }
}

/* ============= UTILITY CLASSES ============= */
/* Screen reader only content */
.sr-only {
  position: absolute;
  width: 1px;
  height: 1px;
  padding: 0;
  margin: -1px;
  overflow: hidden;
  clip: rect(0, 0, 0, 0);
  white-space: nowrap;
  border: 0;
}
<|MERGE_RESOLUTION|>--- conflicted
+++ resolved
@@ -613,7 +613,6 @@
   border-color: transparent;
   font-weight: 600;
 }
-<<<<<<< HEAD
 .danger-btn {
   background: var(--danger) !important;
   color: #ffffff !important;
@@ -621,11 +620,11 @@
 }
 .danger-btn:hover {
   opacity: 0.9;
-=======
+  transform: translateY(-1px);
+}
 /* Slight lift for primary on hover to keep contrast */
 .primary-btn:hover {
   box-shadow: 0 2px 8px color-mix(in srgb, var(--primary) 25%, transparent);
->>>>>>> 0cfe3081
   transform: translateY(-1px);
 }
 .secondary-btn {
